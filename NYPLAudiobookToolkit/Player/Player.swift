//
//  Player.swift
//  NYPLAudiobookToolkit
//
//  Created by Dean Silfen on 1/31/18.
//  Copyright © 2018 Dean Silfen. All rights reserved.
//

import Foundation


/// Receive updates from player as events happen
@objc public protocol PlayerDelegate: class {
    func player(_ player: Player, didBeginPlaybackOf chapter: ChapterLocation)
    func player(_ player: Player, didStopPlaybackOf chapter: ChapterLocation)
}

/// Objects that impelment Player should wrap a PlaybackEngine.
/// This does not specifically refer to AVPlayer, but could also be
/// FAEPlaybackEngine, or another engine that handles DRM content.
@objc public protocol Player {
    func play()
    func pause()
    func skipForward()
    func skipBack()
    var isPlaying: Bool { get }
    func chapterIsPlaying(_ location: ChapterLocation) -> Bool
    func jumpToLocation(_ location: ChapterLocation)
    
    func registerDelegate(_ delegate: PlayerDelegate)
    func removeDelegate(_ delegate: PlayerDelegate)
}

/// *EXPERIMENTAL AND LIKELY TO CHANGE*
/// This protocol is supposed to represent how to issue complex commands to the player.
/// IE: stop and seek to 3:00
/// IE: stop and skip to Chapter 3
///
/// This protocol is supposed to represent metadata associated with a chapter.
/// It is intended to be used as a way to seek through the track.
///
/// The reason this is still experimental is that it likely to duplicate
/// functionality needed by the table of contents. This object will
/// likely need information about seeking between chapters and skipping to
/// new chapters as well.
///
/// This is also likely to change as the interface for doing this with
/// AVPlayer & FAEPlaybackEngine are quite different.
<<<<<<< HEAD
@objc public class ChapterLocation: NSObject {
    let title: String?
=======
@objc public final class ChapterLocation: NSObject {
>>>>>>> 851fd5a5
    let number: UInt
    let part: UInt
    let duration: TimeInterval
    let startOffset: TimeInterval
    let playheadOffset: TimeInterval

    var secondsBeforeStart: TimeInterval? {
        var timeInterval: TimeInterval? = nil
        if self.playheadOffset < 0 {
            timeInterval = abs(self.playheadOffset)
        }
        return timeInterval
    }
    
    var timeIntoNextChapter: TimeInterval? {
        var timeInterval: TimeInterval? = nil
        if self.playheadOffset > self.duration {
            timeInterval = self.playheadOffset - self.duration
        }
        return timeInterval
    }

    init?(number: UInt, part: UInt, duration: TimeInterval, startOffset: TimeInterval, playheadOffset: TimeInterval, title: String?) {
        guard startOffset <= duration else {
            return nil
        }
        
        self.number = number
        self.part = part
        self.duration = duration
        self.startOffset = startOffset
        self.playheadOffset = playheadOffset
        self.title = title
        
    }

    func chapterWith(_ offset: TimeInterval) -> ChapterLocation? {
        return ChapterLocation(
            number: self.number,
            part: self.part,
            duration: self.duration,
            startOffset: self.startOffset,
            playheadOffset: offset,
            title: self.title
        )
    }
    public override var description: String {
        return "ChapterLocation P \(self.part) CN \(self.number); PH \(self.playheadOffset) D \(self.duration)"
    }
}<|MERGE_RESOLUTION|>--- conflicted
+++ resolved
@@ -46,12 +46,8 @@
 ///
 /// This is also likely to change as the interface for doing this with
 /// AVPlayer & FAEPlaybackEngine are quite different.
-<<<<<<< HEAD
-@objc public class ChapterLocation: NSObject {
+@objc public final class ChapterLocation: NSObject {
     let title: String?
-=======
-@objc public final class ChapterLocation: NSObject {
->>>>>>> 851fd5a5
     let number: UInt
     let part: UInt
     let duration: TimeInterval
