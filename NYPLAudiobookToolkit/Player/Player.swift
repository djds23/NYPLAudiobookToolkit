//
//  Player.swift
//  NYPLAudiobookToolkit
//
//  Created by Dean Silfen on 1/31/18.
//  Copyright © 2018 Dean Silfen. All rights reserved.
//

import Foundation


/// Receive updates from player as events happen
@objc public protocol PlayerDelegate: class {
    func player(_ player: Player, didBeginPlaybackOf chapter: ChapterLocation)
    func player(_ player: Player, didStopPlaybackOf chapter: ChapterLocation)
}

/// Objects that impelment Player should wrap a PlaybackEngine.
/// This does not specifically refer to AVPlayer, but could also be
/// FAEPlaybackEngine, or another engine that handles DRM content.
@objc public protocol Player {
    func play()
    func pause()
    func skipForward()
    func skipBack()
    var isPlaying: Bool { get }
    var currentChapterLocation: ChapterLocation? { get }
<<<<<<< HEAD
    func chapterIsPlaying(_ location: ChapterLocation) -> Bool
=======
>>>>>>> a7e41e4d
    func jumpToLocation(_ location: ChapterLocation)
    func registerDelegate(_ delegate: PlayerDelegate)
    func removeDelegate(_ delegate: PlayerDelegate)
}

/// *EXPERIMENTAL AND LIKELY TO CHANGE*
/// This protocol is supposed to represent how to issue complex commands to the player.
/// IE: stop and seek to 3:00
/// IE: stop and skip to Chapter 3
///
/// This protocol is supposed to represent metadata associated with a chapter.
/// It is intended to be used as a way to seek through the track.
///
/// The reason this is still experimental is that it likely to duplicate
/// functionality needed by the table of contents. This object will
/// likely need information about seeking between chapters and skipping to
/// new chapters as well.
///
/// This is also likely to change as the interface for doing this with
/// AVPlayer & FAEPlaybackEngine are quite different.
@objc public final class ChapterLocation: NSObject {
    let title: String?
    let number: UInt
    let part: UInt
    let duration: TimeInterval
    let startOffset: TimeInterval
    let playheadOffset: TimeInterval

    var secondsBeforeStart: TimeInterval? {
        var timeInterval: TimeInterval? = nil
        if self.playheadOffset < 0 {
            timeInterval = abs(self.playheadOffset)
        }
        return timeInterval
    }
    
    var timeIntoNextChapter: TimeInterval? {
        var timeInterval: TimeInterval? = nil
        if self.playheadOffset > self.duration {
            timeInterval = self.playheadOffset - self.duration
        }
        return timeInterval
    }
    
    public func inSameChapter(other: ChapterLocation?) -> Bool {
        guard let rhs = other else { return false }
        return self.number == rhs.number &&
            self.part == rhs.part
    }

    public init?(number: UInt, part: UInt, duration: TimeInterval, startOffset: TimeInterval, playheadOffset: TimeInterval, title: String?) {
        guard startOffset <= duration else {
            return nil
        }
        
        self.number = number
        self.part = part
        self.duration = duration
        self.startOffset = startOffset
        self.playheadOffset = playheadOffset
        self.title = title
        
    }

    func chapterWith(_ offset: TimeInterval) -> ChapterLocation? {
        return ChapterLocation(
            number: self.number,
            part: self.part,
            duration: self.duration,
            startOffset: self.startOffset,
            playheadOffset: offset,
            title: self.title
        )
    }
    public override var description: String {
        return "ChapterLocation P \(self.part) CN \(self.number); PH \(self.playheadOffset) D \(self.duration)"
    }
}<|MERGE_RESOLUTION|>--- conflicted
+++ resolved
@@ -25,10 +25,6 @@
     func skipBack()
     var isPlaying: Bool { get }
     var currentChapterLocation: ChapterLocation? { get }
-<<<<<<< HEAD
-    func chapterIsPlaying(_ location: ChapterLocation) -> Bool
-=======
->>>>>>> a7e41e4d
     func jumpToLocation(_ location: ChapterLocation)
     func registerDelegate(_ delegate: PlayerDelegate)
     func removeDelegate(_ delegate: PlayerDelegate)
