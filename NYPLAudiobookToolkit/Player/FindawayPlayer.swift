//
//  FindawayPlayer.swift
//  NYPLAudiobookToolkit
//
//  Created by Dean Silfen on 1/31/18.
//  Copyright © 2018 Dean Silfen. All rights reserved.
//

import UIKit
import AudioEngine

class FindawayPlayer: NSObject, Player {
    private var currentChapterDescription: ChapterDescription {
        let findaway = self.currentFindawayChapter
        let duration = self.currentBookIsPlaying ? TimeInterval(self.currentDuration) : (self.firstFragment.duration ?? 0)
        return DefaultChapterDescription(
            number: findaway?.chapterNumber ?? self.firstFragment.chapterNumber,
            part: findaway?.partNumber ?? self.firstFragment.partNumber,
            duration: duration,
            offset: TimeInterval(self.currentOffset)
        )
    }
    weak var delegate: PlayerDelegate?
    private var resumePlaybackCommand: ChapterDescription?
    // Only queue the last issued command if they are issued before Findaway has been verified
    private var queuedCommand: ChapterDescription?
    private var readyForPlayback = false {
        didSet {
            if let command = self.queuedCommand {
                self.playWithCommand(command)
                self.queuedCommand = nil
            }
        }
    }

    private var sessionKey: String {
        return self.firstFragment.sessionKey
    }

    private var licenseID: String {
        return self.firstFragment.licenseID
    }

    private var audiobookID: String {
        return self.firstFragment.audiobookID
    }

    /// If no book is loaded, AudioEngine returns 0, so this is consistent with their behavior
    private var currentOffset: UInt {
        return FAEAudioEngine.shared()?.playbackEngine?.currentOffset ?? 0
    }

    /// If no book is loaded, AudioEngine returns 0, so this is consistent with their behavior
    private var currentDuration: UInt {
        return FAEAudioEngine.shared()?.playbackEngine?.currentDuration ?? 0
    }

    var currentBookIsPlaying: Bool {
        return self.isPlaying && self.bookIsLoaded
    }

    private var currentFindawayChapter: FAEChapterDescription? {
        var chapter: FAEChapterDescription? = nil
        if self.isPlaying {
            // If there is no book playing the SDK will still return a loaded chapter, this chapter will have a blank audiobook ID and must not be used. Will cause undefined behavior.
            chapter = FAEAudioEngine.shared()?.playbackEngine?.currentLoadedChapter()
        }
        return chapter
    }

    var isPlaying: Bool {
        return FAEAudioEngine.shared()?.playbackEngine?.playerStatus == FAEPlayerStatus.playing
    }

    private var bookIsLoaded: Bool {
        guard let loadedAudiobookID = self.currentFindawayChapter?.audiobookID else { return false }
        return loadedAudiobookID == self.audiobookID
    }

    private let firstFragment: FindawayFragment
    private let spine: [FindawayFragment]
    private var eventHandler: FindawayPlaybackNotificationHandler
    public init(spine: [FindawayFragment], fragment: FindawayFragment, eventHandler: FindawayPlaybackNotificationHandler) {
        self.spine = spine
        self.eventHandler = eventHandler
        self.firstFragment = fragment
        super.init()
        self.eventHandler.delegate = self
    }
    
    convenience init(spine: [FindawayFragment], fragment: FindawayFragment) {
        self.init(spine: spine, fragment: fragment, eventHandler: DefaultFindawayPlaybackNotificationHandler())
    }

    func skipForward() {
        let someTimeFromNow = self.currentOffset + 15
        let offsetDescription = self.currentChapterDescription.chapterWith(TimeInterval(someTimeFromNow))
        self.jumpToChapter(offsetDescription)
    }

    func skipBack() {
        let someTimeAgo = Int(self.currentOffset) - 15
        let timeToGoBackTo = UInt(max(0, someTimeAgo))
        let offsetDescription = self.currentChapterDescription.chapterWith(TimeInterval(timeToGoBackTo))
        self.jumpToChapter(offsetDescription)
    }

    func play() {
        if let resumeCommand = self.resumePlaybackCommand {
            self.jumpToChapter(resumeCommand)
        } else {
            self.jumpToChapter(
                self.currentChapterDescription.chapterWith(0)
            )
        }
    }

    
    func pause() {
        if let chapter = self.currentFindawayChapter {
            self.resumePlaybackCommand = DefaultChapterDescription(
                number: chapter.chapterNumber,
                part: chapter.partNumber,
                duration: TimeInterval(self.currentDuration),
                offset: TimeInterval(self.currentOffset)
            )
        }
        FAEAudioEngine.shared()?.playbackEngine?.pause()
    }
    
    func jumpToChapter(_ description: ChapterDescription) {
        guard !self.readyForPlayback else {
            self.queuedCommand = description
            return
        }

        if self.bookIsLoaded && self.isPlaying {
<<<<<<< HEAD
            if self.chapterIsCurrentlyPlaying(chapter) {
                FAEAudioEngine.shared()?.playbackEngine?.currentOffset = UInt(chapter.offset)
                self.delegate?.player(self, didBeginPlaybackOf: chapter)
=======
            if self.chapterIsCurrentlyPlaying(description) {
                FAEAudioEngine.shared()?.playbackEngine?.currentOffset = UInt(description.offset)
>>>>>>> c43cc850
            } else {
                self.playWithCommand(description)
            }
        } else {
            self.playWithCommand(description)
        }
    }
    
    func playWithCommand(_ chapter: ChapterDescription) {
        FAEAudioEngine.shared()?.playbackEngine?.play(
            forAudiobookID: self.audiobookID,
            partNumber: chapter.part,
            chapterNumber: chapter.number,
            offset: UInt(chapter.offset),
            sessionKey: self.sessionKey,
            licenseID: self.licenseID
        )
    }
    
    func chapterIsCurrentlyPlaying(_ chapter: ChapterDescription) -> Bool {
        guard let findawayChapter = self.currentFindawayChapter else { return false }
        return findawayChapter.partNumber == chapter.part &&
            findawayChapter.chapterNumber == chapter.number
    }
}

extension FindawayPlayer: AudiobookLifecycleManagerDelegate {
    func audiobookLifecycleManagerDidUpdate(_ audiobookLifecycleManager: AudiobookLifeCycleManager) {
        self.readyForPlayback = audiobookLifecycleManager.audioEngineDatabaseHasBeenVerified
    }
    
    func audiobookLifecycleManager(_ audiobookLifecycleManager: AudiobookLifeCycleManager, didRecieve error: AudiobookError) {
    }
}

extension FindawayPlayer: FindawayPlaybackNotificationHandlerDelegate {
    func audioEngineChapterPlaybackStarted(_ notificationHandler: FindawayPlaybackNotificationHandler) {
        if let chapter = self.currentFindawayChapter {
            let chapterDescription = DefaultChapterDescription(
                number: chapter.chapterNumber,
                part: chapter.partNumber,
                duration: TimeInterval(self.currentDuration),
                offset: TimeInterval(self.currentOffset)
            )

            DispatchQueue.main.async { [weak self] in
                if let strongSelf = self {
                    strongSelf.delegate?.player(strongSelf, didBeginPlaybackOf: chapterDescription)
                }
            }
        }
    }
    
    func audioEngineChapterPlaybackPaused(_ notificationHandler: FindawayPlaybackNotificationHandler) {
        if let chapter = self.currentFindawayChapter {
            let chapterDescription = DefaultChapterDescription(
                number: chapter.chapterNumber,
                part: chapter.partNumber,
                duration: TimeInterval(self.currentDuration),
                offset: TimeInterval(self.currentOffset)
            )
            DispatchQueue.main.async { [weak self] in
                if let strongSelf = self {
                    strongSelf.delegate?.player(strongSelf, didStopPlaybackOf: chapterDescription)
                }
            }
        }
    }
}<|MERGE_RESOLUTION|>--- conflicted
+++ resolved
@@ -135,14 +135,9 @@
         }
 
         if self.bookIsLoaded && self.isPlaying {
-<<<<<<< HEAD
-            if self.chapterIsCurrentlyPlaying(chapter) {
-                FAEAudioEngine.shared()?.playbackEngine?.currentOffset = UInt(chapter.offset)
-                self.delegate?.player(self, didBeginPlaybackOf: chapter)
-=======
             if self.chapterIsCurrentlyPlaying(description) {
                 FAEAudioEngine.shared()?.playbackEngine?.currentOffset = UInt(description.offset)
->>>>>>> c43cc850
+                self.delegate?.player(self, didBeginPlaybackOf: description)
             } else {
                 self.playWithCommand(description)
             }
