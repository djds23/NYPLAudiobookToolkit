//
//  AudiobookViewController.swift
//  NYPLAudibookKit
//
//  Created by Dean Silfen on 1/11/18.
//  Copyright © 2018 Dean Silfen. All rights reserved.
//

import UIKit
import Foundation
import PureLayout
import AVKit
import MediaPlayer

public final class AudiobookDetailViewController: UIViewController {

    private let audiobookManager: AudiobookManager
    private var currentChapter: ChapterLocation? {
        return self.audiobookManager.audiobook.player.currentChapterLocation
    }

    public required init(audiobookManager: AudiobookManager) {
        self.audiobookManager = audiobookManager
        self.tintColor = UIColor.red
        super.init(nibName: nil, bundle: nil)
        self.audiobookManager.timerDelegate = self
        self.audiobookManager.downloadDelegate = self
    }

    public required init?(coder aDecoder: NSCoder) {
        fatalError("init(coder:) has not been implemented")
    }

    private let padding = CGFloat(8)
    private let seekBar = ScrubberView()
    private let tintColor: UIColor
    private let playbackControlView = PlaybackControlView()
    private let speedBarButtonIndex = 1
    private let sleepTimerBarButtonIndex = 5
    private let audioRoutingBarButtonIndex = 3
    private let sleepTimerDefaultText = "☾"
    private let sleepTimerDefaultAccessibilityLabel = NSLocalizedString("Sleep Timer", bundle: Bundle.audiobookToolkit()!, value: "Sleep Timer", comment:"Sleep Timer")
    private let coverView: UIImageView = { () -> UIImageView in
        let imageView = UIImageView()
        imageView.image = UIImage(named: "example_cover", in: Bundle.audiobookToolkit(), compatibleWith: nil)
        imageView.isUserInteractionEnabled = true
        imageView.accessibilityIdentifier = "cover_art"
        imageView.layer.cornerRadius = 10
        imageView.layer.masksToBounds = true
        imageView.contentMode = UIViewContentMode.scaleAspectFill
        return imageView
    }()

    private let toolbar = UIToolbar()
    private let chapterInfoStack = ChapterInfoStack()
    private let toolbarHeight: CGFloat = 44
    
    override public func viewDidLoad() {
        super.viewDidLoad()
        self.navigationController?.navigationBar.isTranslucent = false
        self.navigationController?.navigationBar.tintColor = self.tintColor

        let gradiant = CAGradientLayer()
        gradiant.frame = self.view.bounds
        let startColor = UIColor(red: (210 / 255), green: (217 / 255), blue: (221 / 255), alpha: 1).cgColor
        gradiant.colors = [ startColor, UIColor.white.cgColor]
        gradiant.startPoint = CGPoint.zero
        gradiant.endPoint = CGPoint(x: 1, y: 1)
        self.view.layer.insertSublayer(gradiant, at: 0)
        let tocImage = UIImage(
            named: "table_of_contents",
            in: Bundle.audiobookToolkit(),
            compatibleWith: nil
        )
        let bbi = UIBarButtonItem(
            image: tocImage,
            style: .plain,
            target: self,
            action: #selector(AudiobookDetailViewController.tocWasPressed)
        )
        self.navigationItem.rightBarButtonItem = bbi
    
        self.view.addSubview(self.chapterInfoStack)
        self.chapterInfoStack.autoPin(toTopLayoutGuideOf: self, withInset: self.padding)
        self.chapterInfoStack.autoPinEdge(.left, to: .left, of: self.view)
        self.chapterInfoStack.autoPinEdge(.right, to: .right, of: self.view)

        self.chapterInfoStack.titleText = self.audiobookManager.metadata.title
        self.chapterInfoStack.authors = self.audiobookManager.metadata.authors

        self.view.addSubview(self.seekBar)
        self.seekBar.delegate = self;
        self.seekBar.autoPinEdge(.top, to: .bottom, of: self.chapterInfoStack, withOffset: self.padding * 2)
        self.seekBar.autoPinEdge(.top, to: .bottom, of: self.chapterInfoStack, withOffset: self.padding, relation: .greaterThanOrEqual)
        self.seekBar.autoPinEdge(.left, to: .left, of: self.view, withOffset: self.padding * 2)
        self.seekBar.autoPinEdge(.right, to: .right, of: self.view, withOffset: -(self.padding * 2))

        self.view.addSubview(self.coverView)
        self.coverView.autoPinEdge(.top, to: .bottom, of: self.seekBar, withOffset: self.padding * 2, relation: .greaterThanOrEqual)
        self.coverView.autoPinEdge(.top, to: .bottom, of: self.seekBar, withOffset: self.padding * 4, relation: .lessThanOrEqual)
        self.coverView.autoMatch(.width, to: .height, of: self.coverView, withMultiplier: 1)
        self.coverView.autoAlignAxis(.vertical, toSameAxisOf: self.view)

        self.view.addSubview(self.playbackControlView)
        self.view.addSubview(self.toolbar)

        self.playbackControlView.delegate = self
        self.playbackControlView.autoPinEdge(.top, to: .bottom, of: self.coverView, withOffset: (self.padding * 2), relation: .greaterThanOrEqual)
        self.playbackControlView.autoPinEdge(.bottom, to: .top, of: self.toolbar, withOffset: -(self.padding * 2))
        self.playbackControlView.autoPinEdge(.left, to: .left, of: self.view, withOffset: 0, relation: .greaterThanOrEqual)
        self.playbackControlView.autoPinEdge(.right, to: .right, of: self.view, withOffset: 0, relation: .lessThanOrEqual)
        self.playbackControlView.autoAlignAxis(.vertical, toSameAxisOf: self.view)
        self.coverView.addGestureRecognizer(
            UITapGestureRecognizer(
                target: self,
                action: #selector(AudiobookDetailViewController.coverArtWasPressed(_:))
            )
        )
        guard let chapter = self.currentChapter else { return }

        self.toolbar.autoPin(toBottomLayoutGuideOf: self, withInset: 0)
        self.toolbar.autoPinEdge(.left, to: .left, of: self.view)
        self.toolbar.autoPinEdge(.right, to: .right, of: self.view)
        self.toolbar.autoSetDimension(.height, toSize: self.toolbarHeight)
        self.toolbar.layer.borderWidth = 1
        self.toolbar.layer.borderColor = UIColor.white.cgColor
        let flexibleSpace = UIBarButtonItem(barButtonSystemItem: .flexibleSpace, target: nil, action: nil)
        var items: [UIBarButtonItem] = [flexibleSpace, flexibleSpace, flexibleSpace, flexibleSpace]
        let playbackSpeedText = HumanReadablePlaybackRate(rate: self.audiobookManager.audiobook.player.playbackRate).value
        let speed =  UIBarButtonItem(
            title: playbackSpeedText,
            style: .plain,
            target: self,
            action: #selector(AudiobookDetailViewController.speedWasPressed(_:))
        )
        let speedAccessibilityFormatString = NSLocalizedString("Playback speed %@", bundle: Bundle.audiobookToolkit()!, value: "Playback speed %@", comment: "Used for voice over")
        speed.accessibilityLabel = String(format: speedAccessibilityFormatString, playbackSpeedText)
        speed.tintColor = self.tintColor
        items.insert(speed, at: self.speedBarButtonIndex)

        let audioRoutingItem = self.audioRoutingBarButtonItem()
        items.insert(audioRoutingItem, at: self.audioRoutingBarButtonIndex)
        let texts = self.textsFor(sleepTimer: self.audiobookManager.sleepTimer, chapter: chapter)
        let sleepTimer = UIBarButtonItem(
            title: texts.title,
            style: .plain,
            target: self,
            action: #selector(AudiobookDetailViewController.sleepTimerWasPressed(_:))
        )
        sleepTimer.tintColor = self.tintColor
        sleepTimer.accessibilityLabel = texts.accessibilityLabel

        items.insert(sleepTimer, at: self.sleepTimerBarButtonIndex)
        self.toolbar.setItems(items, animated: true)
<<<<<<< HEAD

        if let currentChapter = self.currentChapter {
            self.seekBar.setOffset(
                currentChapter.playheadOffset,
                duration: currentChapter.duration,
                timeLeftInBook: self.timeLeftAfter(chapter: currentChapter),
                middleText: self.middleTextFor(chapter: currentChapter)
            )
        }
=======
        self.seekBar.setOffset(
            chapter.playheadOffset,
            duration: chapter.duration,
            timeLeftInBook: self.timeLeftAfter(chapter: chapter),
            middleText: "Chapter \(chapter.number) of \(self.audiobookManager.audiobook.spine.count)"
        )
>>>>>>> 611c2f95
    }
    
    func timeLeftAfter(chapter: ChapterLocation) -> TimeInterval {
        let spine = self.audiobookManager.audiobook.spine
        var addUpStuff = false
        let timeLeftInChapter = chapter.timeRemaining
        let timeLeftAfterChapter = spine.reduce(timeLeftInChapter, { (result, element) -> TimeInterval in
            var newResult: TimeInterval = 0
            if addUpStuff {
                newResult = result + element.chapter.duration
            }

            if element.chapter.inSameChapter(other: self.currentChapter) {
                newResult = timeLeftInChapter
                addUpStuff = true
            }
            return newResult
        })
        return timeLeftAfterChapter
    }

    @objc public func tocWasPressed(_ sender: Any) {
        let tbvc = AudiobookTableOfContentsTableViewController(tableOfContents: self.audiobookManager.tableOfContents)
        self.navigationController?.pushViewController(tbvc, animated: true)
    }

    
    @objc public func speedWasPressed(_ sender: Any) {
        func actionFrom(rate: PlaybackRate, player: Player) -> UIAlertAction {
            let handler = { (_ action: UIAlertAction) -> Void in
                player.playbackRate = rate
                self.speedButtonShouldUpdate(rate: rate)
            }
            let title = HumanReadablePlaybackRate(rate: rate).value
            return UIAlertAction(title: title, style: .default, handler: handler)
        }
        
        let actionSheetTitle = NSLocalizedString("Set Your Play Speed", bundle: Bundle.audiobookToolkit()!, value: "Set Your Play Speed", comment: "Set Your Play Speed")
        let actionSheet = UIAlertController(title: actionSheetTitle, message: nil, preferredStyle: .actionSheet)
        let triggers: [PlaybackRate] = [.threeQuartersTime, .normalTime, .oneAndAQuarterTime, .oneAndAHalfTime, .doubleTime ]
        triggers.forEach { (trigger)  in
            let alert = actionFrom(rate: trigger, player: self.audiobookManager.audiobook.player)
            actionSheet.addAction(alert)
        }
        let cancelActionTitle = NSLocalizedString("Cancel", bundle: Bundle.audiobookToolkit()!, value: "Cancel", comment: "Cancel")
        actionSheet.addAction(UIAlertAction(title: cancelActionTitle, style: .cancel, handler: nil))
        self.present(actionSheet, animated: true, completion: nil)
    }

    func speedButtonShouldUpdate(rate: PlaybackRate) {
        if let buttonItem = self.toolbar.items?[self.speedBarButtonIndex] {
            let playbackSpeedText = HumanReadablePlaybackRate(rate: rate).value
            buttonItem.title = playbackSpeedText
            buttonItem.accessibilityLabel = "Playback speed \(playbackSpeedText)"
        }
    }
    
    @objc public func sleepTimerWasPressed(_ sender: Any) {
        func actionFrom(trigger: SleepTimerTriggerAt, sleepTimer: SleepTimer) -> UIAlertAction {
            let handler = { (_ action: UIAlertAction) -> Void in
                sleepTimer.setTimerTo(trigger: trigger)
            }
            var action: UIAlertAction! = nil
            switch trigger {
            case .endOfChapter:
                action = UIAlertAction(title: "End of Chapter", style: .default, handler: handler)
            case .oneHour:
                action = UIAlertAction(title: "60", style: .default, handler: handler)
            case .thirtyMinutes:
                action = UIAlertAction(title: "30", style: .default, handler: handler)
            case .fifteenMinutes:
                action = UIAlertAction(title: "15", style: .default, handler: handler)
            case .never:
                action = UIAlertAction(title: "Off", style: .default, handler: handler)
            }
            return action
        }
        
        let actionSheet = UIAlertController(title: "Set Your Sleep Timer", message: nil, preferredStyle: .actionSheet)
        let triggers: [SleepTimerTriggerAt] = [.never, .fifteenMinutes, .thirtyMinutes, .oneHour, .endOfChapter]
        triggers.forEach { (trigger)  in
            let alert = actionFrom(trigger: trigger, sleepTimer: self.audiobookManager.sleepTimer)
            actionSheet.addAction(alert)
        }
        let cancelActionTitle = NSLocalizedString("Cancel", bundle: Bundle.audiobookToolkit()!, value: "Cancel", comment: "Cancel")
        actionSheet.addAction(UIAlertAction(title: cancelActionTitle, style: .cancel, handler: nil))
        self.present(actionSheet, animated: true, completion: nil)
    }

    @objc func coverArtWasPressed(_ sender: Any) { }
    
    func audioRoutingBarButtonItem() -> UIBarButtonItem {
        let view: UIView
        if #available(iOS 11.0, *) {
            view = AVRoutePickerView()
        } else {
            let volumeView = MPVolumeView()
            volumeView.showsVolumeSlider = false
            volumeView.showsRouteButton = true
            volumeView.sizeToFit()
            view = volumeView
        }
        view.tintColor = self.tintColor
        let buttonItem = UIBarButtonItem(customView: view)
        buttonItem.isAccessibilityElement = true
        buttonItem.accessibilityLabel = NSLocalizedString("Airplay", bundle: Bundle.audiobookToolkit()!, value: "Airplay", comment: "Airplay")
        buttonItem.accessibilityTraits = UIAccessibilityTraitButton
        return buttonItem
    }
    
    func updateTemporalUIElements() {
        if let chapter = self.currentChapter {
            if !self.seekBar.scrubbing {
                let timeLeftInBook = self.timeLeftAfter(chapter: chapter)
                self.seekBar.setOffset(
                    chapter.playheadOffset,
                    duration: chapter.duration,
                    timeLeftInBook: timeLeftInBook,
                    middleText: self.middleTextFor(chapter: chapter)
                )
            }
            
            if let barButtonItem = self.toolbar.items?[self.sleepTimerBarButtonIndex] {
                let texts = self.textsFor(sleepTimer: self.audiobookManager.sleepTimer, chapter: chapter)
                barButtonItem.title = texts.title
                barButtonItem.accessibilityLabel = texts.accessibilityLabel
            }
        }
        
        if self.audiobookManager.audiobook.player.isPlaying {
            self.playbackControlView.showPauseButton()
        } else {
            self.playbackControlView.showPlayButton()
        }
    }
    
    func textsFor(sleepTimer: SleepTimer, chapter: ChapterLocation) -> (title: String, accessibilityLabel: String) {
        let title: String
        let accessibilityLabel: String
        if sleepTimer.isScheduled {
<<<<<<< HEAD
            title = HumanReadableTimestamp(timeInterval: self.audiobookManager.sleepTimer.timeRemaining).value
            let voiceOverTimeRemaining = VoiceOverTimestamp(timeInterval: sleepTimer.timeRemaining).value
            let middleTextFormat = NSLocalizedString("%@ until playback pauses", bundle: Bundle.audiobookToolkit()!, value: "%@ until playback pauses", comment: "some amount of localized time until playback pauses")
            accessibilityLabel = String(format: middleTextFormat, voiceOverTimeRemaining)
=======
            let timeRemaining: TimeInterval
            if sleepTimer.trigger == .endOfChapter {
                timeRemaining = chapter.timeRemaining
            } else {
                timeRemaining = sleepTimer.timeRemaining
            }
            title = HumanReadableTimestamp(timeInterval: timeRemaining).value
            let voiceOverTimeRemaining = VoiceOverTimestamp(
                timeInterval: timeRemaining
            ).value
            accessibilityLabel = "\(voiceOverTimeRemaining) until playback pauses"
>>>>>>> 611c2f95
        } else {
            title = self.sleepTimerDefaultText
            accessibilityLabel = self.sleepTimerDefaultAccessibilityLabel
        }
        return (title: title, accessibilityLabel: accessibilityLabel)
    }
    
    func middleTextFor(chapter: ChapterLocation) -> String {
        let middleTextFormat = NSLocalizedString("Chapter %02d of %02d", bundle: Bundle.audiobookToolkit()!, value: "Chapter %02d of %02d", comment: "Chapter C of  L")
        return String(format: middleTextFormat, chapter.number, self.audiobookManager.audiobook.spine.count)
    }
}

extension AudiobookDetailViewController: AudiobookManagerTimerDelegate {
    public func audiobookManager(_ audiobookManager: AudiobookManager, didUpdate timer: Timer?) {
        self.updateTemporalUIElements()
    }
}

extension AudiobookDetailViewController: PlaybackControlViewDelegate {
    func playbackControlViewSkipBackButtonWasTapped(_ playbackControlView: PlaybackControlView) {
        self.audiobookManager.audiobook.player.skipBack()
    }
    
    func playbackControlViewSkipForwardButtonWasTapped(_ playbackControlView: PlaybackControlView) {
        self.audiobookManager.audiobook.player.skipForward()
    }
    
    // Pausing happens almost instantly so we ask the manager to pause and pause the seek bar at the same time. However playback can take time to start up and we need to wait to move the seek bar until we here playback has began from the manager. This is because playing could require downloading the track.
    func playbackControlViewPlayButtonWasTapped(_ playbackControlView: PlaybackControlView) {
        if self.audiobookManager.audiobook.player.isPlaying {
            self.audiobookManager.audiobook.player.pause()
        } else {
            self.audiobookManager.audiobook.player.play()
        }
    }
}

extension AudiobookDetailViewController: AudiobookManagerDownloadDelegate {
    public func audiobookManager(_ audiobookManager: AudiobookManager, didBecomeReadyForPlayback spineElement: SpineElement) { }
    public func audiobookManager(_ audiobookManager: AudiobookManager, didUpdateDownloadPercentageFor spineElement: SpineElement) { }
    public func audiobookManager(_ audiobookManager: AudiobookManager, didReceive error: NSError, for spineElement: SpineElement) {
        let errorLocalizedText = NSLocalizedString("Error!", bundle: Bundle.audiobookToolkit()!, value: "Error!", comment: "Error!")
        let alertController = UIAlertController(
            title: errorLocalizedText,
            message: error.localizedDescription,
            preferredStyle: .alert
        )
        let okLocalizedText = NSLocalizedString("Ok", bundle: Bundle.audiobookToolkit()!, value: "Ok", comment: "Ok")
        alertController.addAction(UIAlertAction(title: okLocalizedText, style: .cancel, handler: nil))
        self.present(alertController, animated: false, completion: nil)
    }
}

<<<<<<< HEAD
extension AudiobookDetailViewController: PlayerDelegate {
    public func player(_ player: Player, didBeginPlaybackOf chapter: ChapterLocation) {
        self.updateUIWithChapter(chapter, scrubbing: true)
    }
    
    public func player(_ player: Player, didStopPlaybackOf chapter: ChapterLocation) {
        self.updateUIWithChapter(chapter, scrubbing: false)
    }
    
    func updateUIWithChapter(_ chapter: ChapterLocation, scrubbing: Bool) {
        self.chapterInfoStack.authors = self.audiobookManager.metadata.authors
        let timeLeftAfterChapter = self.timeLeftAfter(chapter: chapter)
        self.seekBar.setOffset(
            chapter.playheadOffset,
            duration: chapter.duration,
            timeLeftInBook: timeLeftAfterChapter,
            middleText: self.middleTextFor(chapter: chapter)
        )
        if scrubbing {
            self.updateControlsForPlaybackStart()
        } else {
            self.updateControlsForPlaybackStop()
        }
    }
}

=======
>>>>>>> 611c2f95
extension AudiobookDetailViewController: ScrubberViewDelegate {
    func scrubberView(_ scrubberView: ScrubberView, didRequestScrubTo offset: TimeInterval) {
        if let chapter = self.currentChapter?.chapterWith(offset) {
            self.audiobookManager.audiobook.player.jumpToLocation(chapter)
        }
    }

    func scrubberViewDidRequestAccessibilityIncrement(_ scrubberView: ScrubberView) {
        self.audiobookManager.audiobook.player.skipForward()
    }

    func scrubberViewDidRequestAccessibilityDecrement(_ scrubberView: ScrubberView) {
        self.audiobookManager.audiobook.player.skipBack()
    }
}
<|MERGE_RESOLUTION|>--- conflicted
+++ resolved
@@ -152,24 +152,12 @@
 
         items.insert(sleepTimer, at: self.sleepTimerBarButtonIndex)
         self.toolbar.setItems(items, animated: true)
-<<<<<<< HEAD
-
-        if let currentChapter = self.currentChapter {
-            self.seekBar.setOffset(
-                currentChapter.playheadOffset,
-                duration: currentChapter.duration,
-                timeLeftInBook: self.timeLeftAfter(chapter: currentChapter),
-                middleText: self.middleTextFor(chapter: currentChapter)
-            )
-        }
-=======
         self.seekBar.setOffset(
             chapter.playheadOffset,
             duration: chapter.duration,
             timeLeftInBook: self.timeLeftAfter(chapter: chapter),
             middleText: "Chapter \(chapter.number) of \(self.audiobookManager.audiobook.spine.count)"
         )
->>>>>>> 611c2f95
     }
     
     func timeLeftAfter(chapter: ChapterLocation) -> TimeInterval {
@@ -310,12 +298,6 @@
         let title: String
         let accessibilityLabel: String
         if sleepTimer.isScheduled {
-<<<<<<< HEAD
-            title = HumanReadableTimestamp(timeInterval: self.audiobookManager.sleepTimer.timeRemaining).value
-            let voiceOverTimeRemaining = VoiceOverTimestamp(timeInterval: sleepTimer.timeRemaining).value
-            let middleTextFormat = NSLocalizedString("%@ until playback pauses", bundle: Bundle.audiobookToolkit()!, value: "%@ until playback pauses", comment: "some amount of localized time until playback pauses")
-            accessibilityLabel = String(format: middleTextFormat, voiceOverTimeRemaining)
-=======
             let timeRemaining: TimeInterval
             if sleepTimer.trigger == .endOfChapter {
                 timeRemaining = chapter.timeRemaining
@@ -326,8 +308,8 @@
             let voiceOverTimeRemaining = VoiceOverTimestamp(
                 timeInterval: timeRemaining
             ).value
-            accessibilityLabel = "\(voiceOverTimeRemaining) until playback pauses"
->>>>>>> 611c2f95
+            let middleTextFormat = NSLocalizedString("%@ until playback pauses", bundle: Bundle.audiobookToolkit()!, value: "%@ until playback pauses", comment: "some amount of localized time until playback pauses")
+            accessibilityLabel = String(format: middleTextFormat, voiceOverTimeRemaining)
         } else {
             title = self.sleepTimerDefaultText
             accessibilityLabel = self.sleepTimerDefaultAccessibilityLabel
@@ -336,7 +318,7 @@
     }
     
     func middleTextFor(chapter: ChapterLocation) -> String {
-        let middleTextFormat = NSLocalizedString("Chapter %02d of %02d", bundle: Bundle.audiobookToolkit()!, value: "Chapter %02d of %02d", comment: "Chapter C of  L")
+        let middleTextFormat = NSLocalizedString("Chapter %d of %d", bundle: Bundle.audiobookToolkit()!, value: "Chapter %d of %d", comment: "Chapter C of  L")
         return String(format: middleTextFormat, chapter.number, self.audiobookManager.audiobook.spine.count)
     }
 }
@@ -382,35 +364,6 @@
     }
 }
 
-<<<<<<< HEAD
-extension AudiobookDetailViewController: PlayerDelegate {
-    public func player(_ player: Player, didBeginPlaybackOf chapter: ChapterLocation) {
-        self.updateUIWithChapter(chapter, scrubbing: true)
-    }
-    
-    public func player(_ player: Player, didStopPlaybackOf chapter: ChapterLocation) {
-        self.updateUIWithChapter(chapter, scrubbing: false)
-    }
-    
-    func updateUIWithChapter(_ chapter: ChapterLocation, scrubbing: Bool) {
-        self.chapterInfoStack.authors = self.audiobookManager.metadata.authors
-        let timeLeftAfterChapter = self.timeLeftAfter(chapter: chapter)
-        self.seekBar.setOffset(
-            chapter.playheadOffset,
-            duration: chapter.duration,
-            timeLeftInBook: timeLeftAfterChapter,
-            middleText: self.middleTextFor(chapter: chapter)
-        )
-        if scrubbing {
-            self.updateControlsForPlaybackStart()
-        } else {
-            self.updateControlsForPlaybackStop()
-        }
-    }
-}
-
-=======
->>>>>>> 611c2f95
 extension AudiobookDetailViewController: ScrubberViewDelegate {
     func scrubberView(_ scrubberView: ScrubberView, didRequestScrubTo offset: TimeInterval) {
         if let chapter = self.currentChapter?.chapterWith(offset) {
