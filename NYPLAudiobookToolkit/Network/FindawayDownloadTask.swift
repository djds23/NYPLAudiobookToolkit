//
//  FindawayLibrarian.swift
//  NYPLAudiobookToolkit
//
//  Created by Dean Silfen on 1/22/18.
//  Copyright © 2018 Dean Silfen. All rights reserved.
//

import UIKit
import AudioEngine


/// Handle network interactions with the AudioEngine SDK.
final class FindawayDownloadTask: DownloadTask {
    weak var delegate: DownloadTaskDelegate?
    var downloadProgress: Float {
        guard self.readyToDownload else {
            return 0
        }

        return findawayProgressToNYPLToolkit(
            FAEAudioEngine.shared()?.downloadEngine?.percentage(
                forAudiobookID: self.downloadRequest.audiobookID,
                partNumber: self.downloadRequest.partNumber,
                chapterNumber: self.downloadRequest.chapterNumber
            )
        )
    }

    let key: String
    private let pollRate: TimeInterval = 0.5
    private var pollAgainForPercentageAt: Date?
    private var retryAfterVerification = false
    private var readyToDownload: Bool {
        didSet {
            guard self.readyToDownload else { return }
            guard self.retryAfterVerification else { return }
            self.attemptFetch()
        }
    }
    private var downloadRequest: FAEDownloadRequest
    private var downloadStatus: FAEDownloadStatus {
        var status = FAEDownloadStatus.notDownloaded
        guard self.readyToDownload else {
            return status
        }
        
        let statusFromFindaway = FAEAudioEngine.shared()?.downloadEngine?.status(
            forAudiobookID: self.downloadRequest.audiobookID,
            partNumber: self.downloadRequest.partNumber,
            chapterNumber: self.downloadRequest.chapterNumber
        )
        if let storedStatus = statusFromFindaway {
            status = storedStatus
        }
        return status
    }
    
    private var downloadEngineIsFree: Bool {
        guard self.readyToDownload else {
            return false
        }
        
        return FAEAudioEngine.shared()?.downloadEngine?.currentDownloadRequests().isEmpty ?? false
    }
    private let queue: DispatchQueue
    private var notifiedDownloadProgress: Float = nan("Download Progress has not started yet")
    private let notificationHandler: FindawayDownloadNotificationHandler
    public init(audiobookLifeCycleManager: AudiobookLifeCycleManager, findawayDownloadNotificationHandler: FindawayDownloadNotificationHandler, downloadRequest: FAEDownloadRequest, key: String) {
        self.downloadRequest = downloadRequest
        self.notificationHandler = findawayDownloadNotificationHandler
        self.readyToDownload = audiobookLifeCycleManager.audioEngineDatabaseHasBeenVerified
        self.queue = DispatchQueue(label: "org.nypl.labs.NYPLAudiobookToolkit.FindawayDownloadTask/\(key)")
        self.key = key
        self.notificationHandler.delegate = self
        if !self.readyToDownload {
            audiobookLifeCycleManager.registerDelegate(self)
        }
    }

    convenience init(spineElement: FindawaySpineElement) {
<<<<<<< HEAD
        var request: FAEDownloadRequest! = FAEAudioEngine.shared()?.downloadEngine?.currentDownloadRequests().first(where: { (existingRequest) -> Bool in
=======
      var request: FAEDownloadRequest! = FAEAudioEngine.shared()?.downloadEngine?.currentDownloadRequests().first(where: { (existingRequest) -> Bool in
>>>>>>> 3af1ad10
            return existingRequest.audiobookID == spineElement.audiobookID
                && existingRequest.chapterNumber == spineElement.chapterNumber
                && existingRequest.chapterNumber == spineElement.partNumber
        })
        
        if request == nil {
            request = FAEDownloadRequest(
                audiobookID: spineElement.audiobookID,
                partNumber: spineElement.partNumber,
                chapterNumber: spineElement.chapterNumber,
                downloadType: .singleChapter,
                sessionKey: spineElement.sessionKey,
                licenseID: spineElement.licenseID,
                restrictToWiFi: false
            )
        }
        self.init(
            audiobookLifeCycleManager: DefaultAudiobookLifecycleManager.shared,
            findawayDownloadNotificationHandler: DefaultFindawayDownloadNotificationHandler(),
<<<<<<< HEAD
            downloadRequest: request,
            key: "FAE.audioEngine/\(request.audiobookID)/\(request.partNumber)/\(request.chapterNumber)"
=======
            downloadRequest: request
>>>>>>> 3af1ad10
        )
    }

    /**
     This implementation of fetch() will wait until FAEAudioEngine has verified it's database
     before attempting a download. If this object never sees a verified database from updated AudiobookLifeCycleManager
     events, then it will never even hit the network.
     */
    public func fetch() {
        self.queue.sync {
            self.attemptFetch()
        }
    }

    private func attemptFetch() {
        guard self.readyToDownload else {
            self.retryAfterVerification = true
            return
        }

        let status = self.downloadStatus
        if status == .notDownloaded {
            FAEAudioEngine.shared()?.downloadEngine?.startDownload(with: self.downloadRequest)
            self.retryAfterVerification = false
        } else if status == .downloaded {
            self.delegate?.downloadTaskReadyForPlayback(self)
        }
    }

    func pollAt() -> DispatchTime {
        return DispatchTime.now() + self.pollRate
    }

    func pollForDownloadPercentage() {
        func notifyDelegate() {
            guard let pollAt =  self.pollAgainForPercentageAt else {
                return
            }

            if Date() > pollAt {
                if self.notifiedDownloadProgress != self.downloadProgress {
                    self.delegate?.downloadTaskDidUpdateDownloadPercentage(self)
                    self.notifiedDownloadProgress = self.downloadProgress
                }
            }

            if self.downloadStatus == .downloading {
                self.pollForDownloadPercentage()
            } else {
                self.pollAgainForPercentageAt = nil
            }
        }

        self.queue.asyncAfter(deadline: self.pollAt()) {
            notifyDelegate()
        }
    }

    /// If we try to download the book again before the deletion has
    /// finished, AudioEngine will throw an error and fail the download.
    ///
    /// After the deletion has finished, we must aquire a new DownloadRequest
    /// in order to perform another download.
    ///
    /// To compensate for this, if `fetch` is called directly after `delete`,
    /// this object ought to wait until the new DownloadRequest is created
    /// and then attempt the `fetch` again.
    public func delete() {
        self.queue.sync {
            FAEAudioEngine.shared()?.downloadEngine?.delete(
                forAudiobookID: self.downloadRequest.audiobookID,
                partNumber: self.downloadRequest.partNumber,
                chapterNumber: self.downloadRequest.chapterNumber
            )
            self.readyToDownload = false
        }
    }
}

extension FindawayDownloadTask: FindawayDownloadNotificationHandlerDelegate {
    func findawayDownloadNotificationHandler(_ findawayDownloadNotificationHandler: FindawayDownloadNotificationHandler, didPauseDownloadFor chapterDescription: FAEChapterDescription) {
        self.queue.sync {
            guard self.isTaskFor(chapterDescription) else { return }
            self.pollAgainForPercentageAt = nil
        }
    }

    func findawayDownloadNotificationHandler(_ findawayDownloadNotificationHandler: FindawayDownloadNotificationHandler, didSucceedDownloadFor chapterDescription: FAEChapterDescription) {
        self.queue.sync {
            guard self.isTaskFor(chapterDescription) else { return }
            self.pollAgainForPercentageAt = nil
            self.delegate?.downloadTaskReadyForPlayback(self)
        }
    }
    
    func findawayDownloadNotificationHandler(_ findawayDownloadNotificationHandler: FindawayDownloadNotificationHandler, didStartDownloadFor chapterDescription: FAEChapterDescription) {
        self.queue.sync {
            guard self.isTaskFor(chapterDescription) else { return }
            guard self.pollAgainForPercentageAt == nil else { return }
            self.pollAgainForPercentageAt = Date().addingTimeInterval(self.pollRate)
        }
    }

    func findawayDownloadNotificationHandler(_ findawayDownloadNotificationHandler: FindawayDownloadNotificationHandler, didReceive error: NSError, for downloadRequestID: String) {
        self.queue.sync {
            if self.downloadRequest.requestIdentifier == downloadRequestID {
                self.pollAgainForPercentageAt = nil
                self.delegate?.downloadTask(self, didReceive: error)
            }
        }
    }

    /// If a user attempts to download a book with a request thats already
    /// been deleted from the filesystem, then AudioEngine will throw an error.
    ///
    /// As a result of this, once we have confirmed that a chapter has been removed,
    /// we instantiate a new FAEDownloadRequest for our asset.
    func findawayDownloadNotificationHandler(_ findawayDownloadNotificationHandler: FindawayDownloadNotificationHandler, didDeleteAudiobookFor chapterDescription: FAEChapterDescription) {
<<<<<<< HEAD
        self.queue.sync {
            if self.isTaskFor(chapterDescription) {
                self.delegate?.downloadTaskDidDeleteAsset(self)
                self.downloadRequest = FAEDownloadRequest(
                    audiobookID: self.downloadRequest.audiobookID,
                    partNumber: self.downloadRequest.partNumber,
                    chapterNumber: self.downloadRequest.chapterNumber,
                    downloadType: self.downloadRequest.downloadType,
                    sessionKey: self.downloadRequest.sessionKey,
                    licenseID: self.downloadRequest.licenseID,
                    restrictToWiFi: self.downloadRequest.restrictToWiFi
                )!
                self.readyToDownload = true
            }
=======
        if self.isTaskFor(chapterDescription) {
            self.delegate?.downloadTaskDidDeleteAsset(self)
            self.downloadRequest = FAEDownloadRequest(
                audiobookID: self.downloadRequest.audiobookID,
                partNumber: self.downloadRequest.partNumber,
                chapterNumber: self.downloadRequest.chapterNumber,
                downloadType: self.downloadRequest.downloadType,
                sessionKey: self.downloadRequest.sessionKey,
                licenseID: self.downloadRequest.licenseID,
                restrictToWiFi: self.downloadRequest.restrictToWiFi
            )
            self.readyToDownload = true
>>>>>>> 3af1ad10
        }
    }
    
    func isTaskFor(_ chapter: FAEChapterDescription) -> Bool {
        return self.downloadRequest.audiobookID == chapter.audiobookID &&
                self.downloadRequest.chapterNumber == chapter.chapterNumber &&
                self.downloadRequest.partNumber == chapter.partNumber
    }
}

extension FindawayDownloadTask: AudiobookLifecycleManagerDelegate {
    func audiobookLifecycleManagerDidUpdate(_ audiobookLifecycleManager: AudiobookLifeCycleManager) {
        self.queue.sync {
            self.readyToDownload = audiobookLifecycleManager.audioEngineDatabaseHasBeenVerified
        }
    }
}

private func findawayProgressToNYPLToolkit(_ progress: Float?) -> Float {
    var toolkitProgress: Float = 0
    if let progress = progress {
        toolkitProgress = progress / 100
    }
    return toolkitProgress
}<|MERGE_RESOLUTION|>--- conflicted
+++ resolved
@@ -79,11 +79,7 @@
     }
 
     convenience init(spineElement: FindawaySpineElement) {
-<<<<<<< HEAD
-        var request: FAEDownloadRequest! = FAEAudioEngine.shared()?.downloadEngine?.currentDownloadRequests().first(where: { (existingRequest) -> Bool in
-=======
       var request: FAEDownloadRequest! = FAEAudioEngine.shared()?.downloadEngine?.currentDownloadRequests().first(where: { (existingRequest) -> Bool in
->>>>>>> 3af1ad10
             return existingRequest.audiobookID == spineElement.audiobookID
                 && existingRequest.chapterNumber == spineElement.chapterNumber
                 && existingRequest.chapterNumber == spineElement.partNumber
@@ -103,12 +99,8 @@
         self.init(
             audiobookLifeCycleManager: DefaultAudiobookLifecycleManager.shared,
             findawayDownloadNotificationHandler: DefaultFindawayDownloadNotificationHandler(),
-<<<<<<< HEAD
             downloadRequest: request,
             key: "FAE.audioEngine/\(request.audiobookID)/\(request.partNumber)/\(request.chapterNumber)"
-=======
-            downloadRequest: request
->>>>>>> 3af1ad10
         )
     }
 
@@ -227,7 +219,6 @@
     /// As a result of this, once we have confirmed that a chapter has been removed,
     /// we instantiate a new FAEDownloadRequest for our asset.
     func findawayDownloadNotificationHandler(_ findawayDownloadNotificationHandler: FindawayDownloadNotificationHandler, didDeleteAudiobookFor chapterDescription: FAEChapterDescription) {
-<<<<<<< HEAD
         self.queue.sync {
             if self.isTaskFor(chapterDescription) {
                 self.delegate?.downloadTaskDidDeleteAsset(self)
@@ -239,23 +230,9 @@
                     sessionKey: self.downloadRequest.sessionKey,
                     licenseID: self.downloadRequest.licenseID,
                     restrictToWiFi: self.downloadRequest.restrictToWiFi
-                )!
+                )
                 self.readyToDownload = true
             }
-=======
-        if self.isTaskFor(chapterDescription) {
-            self.delegate?.downloadTaskDidDeleteAsset(self)
-            self.downloadRequest = FAEDownloadRequest(
-                audiobookID: self.downloadRequest.audiobookID,
-                partNumber: self.downloadRequest.partNumber,
-                chapterNumber: self.downloadRequest.chapterNumber,
-                downloadType: self.downloadRequest.downloadType,
-                sessionKey: self.downloadRequest.sessionKey,
-                licenseID: self.downloadRequest.licenseID,
-                restrictToWiFi: self.downloadRequest.restrictToWiFi
-            )
-            self.readyToDownload = true
->>>>>>> 3af1ad10
         }
     }
     
